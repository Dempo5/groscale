--- conflicted
+++ resolved
@@ -1,144 +1,5 @@
 // apps/web/src/lib/api.ts
 
-<<<<<<< HEAD
-export type Lead = {
-  id: string;
-  name: string;
-  phone: string;
-  email?: string;
-  status: "NEW" | "CONTACTED" | "BOOKED" | "DNC";
-  tags?: string[];
-  lastMessageAt?: string;
-};
-
-export type Message = {
-  id: string;
-  leadId: string;
-  from: "me" | "them";
-  text: string;
-  at: string; // ISO date
-};
-
-export type Thread = {
-  lead: Lead;
-  messages: Message[];
-};
-
-const API_BASE =
-  (import.meta as any).env?.VITE_API_URL?.replace(/\/$/, "") ||
-  ""; // relative to same origin by default
-
-async function http<T>(path: string, init?: RequestInit): Promise<T> {
-  const res = await fetch(`${API_BASE}${path}`, {
-    headers: { "Content-Type": "application/json" },
-    ...init,
-  });
-  // If backend is not up, fall back to mock data
-  if (!res.ok) throw new Error(`${res.status} ${res.statusText}`);
-  return (await res.json()) as T;
-}
-
-/* ---------------- Real calls (adjust paths to your backend) ---------------- */
-
-export async function getLeads(): Promise<Lead[]> {
-  try {
-    return await http<Lead[]>("/api/leads");
-  } catch {
-    return mockLeads(); // fallback
-  }
-}
-
-export async function updateLead(id: string, patch: Partial<Lead>): Promise<Lead> {
-  try {
-    return await http<Lead>(`/api/leads/${encodeURIComponent(id)}`, {
-      method: "PATCH",
-      body: JSON.stringify(patch),
-    });
-  } catch {
-    // Local optimistic update fallback
-    const leads = mockLeads();
-    const i = leads.findIndex(l => l.id === id);
-    if (i >= 0) leads[i] = { ...leads[i], ...patch };
-    return leads[i]!;
-  }
-}
-
-export async function getThread(leadId: string): Promise<Thread> {
-  try {
-    return await http<Thread>(`/api/threads/${encodeURIComponent(leadId)}`);
-  } catch {
-    const lead = mockLeads().find(l => l.id === leadId)!;
-    return {
-      lead,
-      messages: mockMessages().filter(m => m.leadId === leadId),
-    };
-  }
-}
-
-export async function sendMessage(leadId: string, text: string): Promise<Message> {
-  try {
-    return await http<Message>("/api/messages", {
-      method: "POST",
-      body: JSON.stringify({ leadId, text }),
-    });
-  } catch {
-    // Mock immediate echo
-    const now = new Date().toISOString();
-    return { id: `m_${Math.random().toString(36).slice(2)}`, leadId, from: "me", text, at: now };
-  }
-}
-
-/* ----------------------------- Mock data ---------------------------------- */
-
-function mockLeads(): Lead[] {
-  return [
-    {
-      id: "L-001",
-      name: "Carlos Ruiz",
-      phone: "+1 689 555 1122",
-      email: "carlos@example.com",
-      status: "BOOKED",
-      tags: ["hot"],
-      lastMessageAt: "2025-10-05T09:14:00-04:00",
-    },
-    {
-      id: "L-002",
-      name: "Bree Chen",
-      phone: "+1 407 555 8811",
-      email: "bree@example.com",
-      status: "CONTACTED",
-      tags: ["followup"],
-      lastMessageAt: "2025-10-05T08:02:00-04:00",
-    },
-  ];
-}
-
-function mockMessages(): Message[] {
-  return [
-    {
-      id: "m1",
-      leadId: "L-001",
-      from: "them",
-      text: "Hey! Can we reschedule?",
-      at: "2025-10-05T09:12:00-04:00",
-    },
-    {
-      id: "m2",
-      leadId: "L-001",
-      from: "me",
-      text: "Sure, what works for you?",
-      at: "2025-10-05T09:14:00-04:00",
-    },
-    {
-      id: "m3",
-      leadId: "L-002",
-      from: "them",
-      text: "What's the pricing?",
-      at: "2025-10-05T08:02:00-04:00",
-    },
-  ];
-}
-=======
 // ---------- Types ----------
 export interface Lead {
   id: string;
@@ -253,5 +114,4 @@
 }
 
 // Keep compatibility with `import { api } from './lib/api'`
-export const api = { getLeads, updateLead, getThread, sendMessage };
->>>>>>> 4b6c4c0c
+export const api = { getLeads, updateLead, getThread, sendMessage };